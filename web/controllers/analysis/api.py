# Copyright (C) 2010-2013 Claudio Guarnieri.
# Copyright (C) 2014-2016 Cuckoo Foundation.
# This file is part of Cuckoo Sandbox - http://www.cuckoosandbox.org
# See the file 'docs/LICENSE' for copying permission.

import os
import json
import pymongo

from django.conf import settings
from django.http import JsonResponse

from lib.cuckoo.core.database import Database, Task
<<<<<<< HEAD
=======
from bin.utils import api_post
>>>>>>> 44af8854
from controllers.analysis.analysis import AnalysisController

results_db = settings.MONGO

class AnalysisApi:
<<<<<<< HEAD
    @staticmethod
    @csrf_exempt
    @require_http_methods(["POST"])
    def recent(request):
        if not request.is_ajax():
            return JsonResponse({"status": False}, status=200)

        body = json.loads(request.body)
=======
    @api_post
    def recent(request, body):
>>>>>>> 44af8854
        limit = body.get("limit", 50)
        offset = body.get("offset", 0)

        # filters
        cats = body.get("cats")
        packs = body.get("packs")
        score_range = body.get("score", None)

        filters = {}

        if cats:
            filters["info.category"] = {"$in": cats}

        if packs:
            filters["info.package"] = {"$in": packs}

        if isinstance(score_range, (str, unicode)) and score_range != "":
            if "-" not in score_range:
                raise Exception("faulty score")

            score_min, score_max = score_range.split("-", 1)

            try:
                score_min = int(score_min)
                score_max = int(score_max)

                if score_min < 0 or score_min > 10 or score_max < 0 or score_max > 10:
                    raise Exception("faulty score")

                filters["info.score"] = {"$gte": score_min, "$lte": score_max}
            except:
                raise Exception("faulty score")

        # @TO-DO: Use a mongodb abstraction class if there is one
        cursor = results_db.analysis.find(
            filters, sort=[("_id", pymongo.DESCENDING)]
        ).limit(limit).skip(offset)

        tasks = []
        for row in cursor:
            tasks.append({
                "ended": row["info"]["ended"],
                "score": row["info"].get("score"),
                "id": row["info"]["id"]
            })

        db = Database()

        if tasks:
            q = db.Session().query(Task)
            q = q.filter(Task.id.in_([t["id"] for t in tasks]))

            for task_sql in q.all():
                for task_mongo in [t for t in tasks if t["id"] == task_sql.id]:
                    if task_sql.sample:
                        task_mongo["sample"] = task_sql.sample.to_dict()
                    else:
                        task_mongo["sample"] = {}

                    if task_sql.category == "file":
                        task_mongo["filename_url"] = os.path.basename(task_sql.target)
                    elif task_sql.category == "url":
                        task_mongo["filename_url"] = task_sql.target

                    task_mongo.update(task_sql.to_dict())

        # Fetch remaining tasks that were not completed
        q = db.Session().query(Task)
        q = q.filter(Task.status != "reported")
        if offset == 0:
            for task_sql in q.all():
                tasks.append({
                    "id": task_sql.id,
                    "filename_url": "-",
                    "added_on": task_sql.added_on,
                    "status": task_sql.status,
                    "score": 0,
                    "category": task_sql.category
                })

        tasks = sorted(tasks, key=lambda k: k["id"], reverse=True)

        return JsonResponse(tasks, safe=False)

<<<<<<< HEAD
    @staticmethod
    @csrf_exempt
    @require_http_methods(["POST"])
    def behavior_get_processes(request):
        if not request.is_ajax():
            return JsonResponse({"status": False}, status=200)

        body = json.loads(request.body)

=======
    @api_post
    def behavior_get_processes(request, body):
>>>>>>> 44af8854
        task_id = body.get("task_id", None)
        if not task_id:
            return JsonResponse({"status": False, "message": "missing task_id"}, status=200)

        report = AnalysisController.get_report(task_id)

        plist = {
            "data": [],
            "status": True
        }

        for process in report["analysis"].get("behavior", {}).get("generic", []):
            plist["data"].append({
                "process_name": process["process_name"],
                "pid": process["pid"]
            })

        # sort returning list of processes by their name
        plist["data"] = sorted(plist["data"], key=lambda k: k["process_name"])

        return JsonResponse(plist, safe=False)

    @staticmethod
    def behavior_get_watcherlist():
        return {
            "files":
                ["file_opened", "file_read"],
            "registry":
                ["regkey_opened", "regkey_written", "regkey_read"],
            "mutexes":
                ["mutex"],
            "directories":
                ["directory_created", "directory_removed", "directory_enumerated"],
            "processes":
                ["command_line", "dll_loaded"],
        }

<<<<<<< HEAD
    @staticmethod
    @csrf_exempt
    @require_http_methods(["POST"])
    def behavior_get_watchers(request):
        if not request.is_ajax():
            return JsonResponse({"status": False}, status=200)

        body = json.loads(request.body)

=======
    @api_post
    def behavior_get_watchers(request, body):
>>>>>>> 44af8854
        task_id = body.get("task_id", None)
        pid = body.get("pid", None)

        if not task_id or not pid:
            return JsonResponse({"status": False, "message": "missing task_id or pid"}, status=200)

        report = AnalysisController.get_report(task_id)
        behavior_generic = report["analysis"]["behavior"]["generic"]
        process = [z for z in behavior_generic if z["pid"] == pid]

        if not process:
            return JsonResponse({"status": False, "message": "missing pid"}, status=200)
        else:
            process = process[0]

        data = {}
        for category, watchers in AnalysisApi.behavior_get_watcherlist().iteritems():
            for watcher in watchers:
                if watcher in process["summary"]:
                    if category not in data:
                        data[category] = [watcher]
                    else:
                        data[category].append(watcher)

        return JsonResponse({"status": True, "data": data}, safe=False)

<<<<<<< HEAD
    @staticmethod
    @csrf_exempt
    @require_http_methods(["POST"])
    def behavior_get_watcher(request):
        if not request.is_ajax():
            return JsonResponse({"status": False}, status=200)

        body = json.loads(request.body)

=======
    @api_post
    def behavior_get_watcher(request, body):
>>>>>>> 44af8854
        task_id = body.get("task_id", None)
        pid = body.get("pid", None)
        watcher = body.get("watcher", None)
        limit = body.get("limit", None)
        offset = body.get("offset", None)

        if not task_id or not watcher or not pid:
            return JsonResponse({"status": False, "message": "missing task_id, watcher, and/or pid"}, status=200)

        report = AnalysisController.get_report(task_id)
        behavior_generic = report["analysis"]["behavior"]["generic"]
        process = [z for z in behavior_generic if z["pid"] == pid]

        if not process:
            return JsonResponse({"status": False, "message": "supplied pid not found"}, status=200)
        else:
            process = process[0]

        summary = process["summary"]

        if watcher not in summary:
            return JsonResponse({"status": False, "message": "supplied watcher not found"}, status=200)

        if offset:
            summary[watcher] = summary[watcher][offset:]

        if limit:
            summary[watcher] = summary[watcher][:limit]

        return JsonResponse({"status": True, "data": summary[watcher]}, safe=False)<|MERGE_RESOLUTION|>--- conflicted
+++ resolved
@@ -11,28 +11,14 @@
 from django.http import JsonResponse
 
 from lib.cuckoo.core.database import Database, Task
-<<<<<<< HEAD
-=======
 from bin.utils import api_post
->>>>>>> 44af8854
 from controllers.analysis.analysis import AnalysisController
 
 results_db = settings.MONGO
 
 class AnalysisApi:
-<<<<<<< HEAD
-    @staticmethod
-    @csrf_exempt
-    @require_http_methods(["POST"])
-    def recent(request):
-        if not request.is_ajax():
-            return JsonResponse({"status": False}, status=200)
-
-        body = json.loads(request.body)
-=======
     @api_post
     def recent(request, body):
->>>>>>> 44af8854
         limit = body.get("limit", 50)
         offset = body.get("offset", 0)
 
@@ -117,20 +103,8 @@
 
         return JsonResponse(tasks, safe=False)
 
-<<<<<<< HEAD
-    @staticmethod
-    @csrf_exempt
-    @require_http_methods(["POST"])
-    def behavior_get_processes(request):
-        if not request.is_ajax():
-            return JsonResponse({"status": False}, status=200)
-
-        body = json.loads(request.body)
-
-=======
     @api_post
     def behavior_get_processes(request, body):
->>>>>>> 44af8854
         task_id = body.get("task_id", None)
         if not task_id:
             return JsonResponse({"status": False, "message": "missing task_id"}, status=200)
@@ -168,20 +142,8 @@
                 ["command_line", "dll_loaded"],
         }
 
-<<<<<<< HEAD
-    @staticmethod
-    @csrf_exempt
-    @require_http_methods(["POST"])
-    def behavior_get_watchers(request):
-        if not request.is_ajax():
-            return JsonResponse({"status": False}, status=200)
-
-        body = json.loads(request.body)
-
-=======
     @api_post
     def behavior_get_watchers(request, body):
->>>>>>> 44af8854
         task_id = body.get("task_id", None)
         pid = body.get("pid", None)
 
@@ -208,20 +170,8 @@
 
         return JsonResponse({"status": True, "data": data}, safe=False)
 
-<<<<<<< HEAD
-    @staticmethod
-    @csrf_exempt
-    @require_http_methods(["POST"])
-    def behavior_get_watcher(request):
-        if not request.is_ajax():
-            return JsonResponse({"status": False}, status=200)
-
-        body = json.loads(request.body)
-
-=======
     @api_post
     def behavior_get_watcher(request, body):
->>>>>>> 44af8854
         task_id = body.get("task_id", None)
         pid = body.get("pid", None)
         watcher = body.get("watcher", None)
