--- conflicted
+++ resolved
@@ -94,19 +94,11 @@
             raise Exception(resp["message"])
 
         feedback_id = resp["feedback_id"]
-<<<<<<< HEAD
-        self._register_sent(feedback_id)
-
-        return feedback_id
-
-    def _register_sent(self, feedback_id):
-=======
         self._feedback_sent(feedback_id)
 
         return feedback_id
 
     def _feedback_sent(self, feedback_id):
->>>>>>> f6e7b1e6
         return results_db.analysis.update_one(
             {"info.id": int(self.task_id)},
             {"$set": {"feedback": self.to_dict(), "feedback_id": feedback_id}})
