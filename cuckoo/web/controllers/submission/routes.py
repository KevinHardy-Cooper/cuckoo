--- conflicted
+++ resolved
@@ -1,24 +1,9 @@
-<<<<<<< HEAD
-# Copyright (C) 2010-2013 Claudio Guarnieri.
-# Copyright (C) 2014-2017 Cuckoo Foundation.
-=======
 # Copyright (C) 2016-2017 Cuckoo Foundation.
->>>>>>> 55bb75f1
 # This file is part of Cuckoo Sandbox - http://www.cuckoosandbox.org
 # See the file 'docs/LICENSE' for copying permission.
 
 import os.path
 
-<<<<<<< HEAD
-from cuckoo.core.rooter import vpns
-from cuckoo.common.config import Config
-from cuckoo.core.database import Database, Submit
-from cuckoo.misc import cwd
-from cuckoo.web.bin.utils import view_error, render_template
-
-cfg = Config("routing")
-db = Database()
-=======
 from django.shortcuts import redirect
 
 from cuckoo.core.database import Database
@@ -26,7 +11,6 @@
 from cuckoo.web.bin.utils import view_error, render_template, dropped_filepath
 
 submit_manager = SubmitManager()
->>>>>>> 55bb75f1
 
 class SubmissionRoutes(object):
     @staticmethod
