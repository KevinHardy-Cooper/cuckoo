--- conflicted
+++ resolved
@@ -18,23 +18,18 @@
 
 db = Database()
 
-class SubmitManager:
+class SubmitManager(object):
     """Submit Manager.
 
     This class handles the submission process for files to be analyzed. It takes
     care of preparing the temporary storage locations, database registrations and
     interacting with the submitted files to determine a package.
     """
-<<<<<<< HEAD
     def __init__(self):
         self._submit_urlschemes = ["http", "https"]
         self.cfg = Config("processing")
-=======
-    _submit_urlschemes = ["http", "https"]
->>>>>>> 3fd11f17
-
-    @staticmethod
-    def pre(submit_type, files):
+
+    def pre(self, submit_type, files):
         """
         The first step to submitting new analysis.
         @param submit_type: "files" or "strings"
@@ -114,117 +109,6 @@
         session.commit()
 
         return submit.id
-
-    @staticmethod
-    def pre_submit(submit_id, selected_files, timeout=0, package="", options="",
-                   priority=1, custom="", owner="", machine="", platform="",
-                   tags=None, memory=False, enforce_timeout=False, **kwargs):
-        """Creates tasks, returns a list of `Task` id's"""
-        ret, db = [], Database()
-        submit = db.view_submit(submit_id)
-
-        for entry in selected_files:
-            for expected in ["filepath", "filename", "type"]:
-                if expected not in entry.keys() or not entry[expected]:
-                    submit.data["errors"].append("")
-                    continue
-
-            if entry["type"] == "url":
-                ret.append(db.add_url(
-                    url=entry["filename"],
-                    package="ie",
-                    timeout=timeout,
-                    options=options,
-                    priority=int(priority),
-                    custom=custom,
-                    tags=tags,
-                    memory=memory,
-                    enforce_timeout=enforce_timeout,
-                    machine=machine,
-                    platform=platform,
-                ))
-
-                continue
-
-            # for each selected file entry, create a new temp. folder
-            path_dest = Folders.create_temp()
-
-            if entry["filepath"][0] == "":
-                path = os.path.join(
-                    submit.tmp_path, os.path.basename(entry["filename"])
-                )
-
-                filename = entry["filename"]
-                filepath = Files.copy(path, path_dest=path_dest)
-            elif len(entry["filepath"]) >= 2:
-                path = os.path.join(submit.tmp_path, os.path.basename(entry["filepath"][0]))
-                path_extracted = os.path.join(
-                    submit.tmp_path,
-                    os.path.basename(entry["filepath"][-1])
-                )
-
-                content = unpack(path).read(entry["filepath"][1:])
-                filename = entry["filepath"][-1]
-
-                # Write extracted file to disk
-                f = open(path_extracted, "wb")
-                f.write(content)
-                f.close()
-
-                filepath = path_extracted
-            else:
-                submit.data["errors"].append("")
-                continue
-
-            # let sflock decide the package if option 'package' is set to 'automatically detect'
-            if package:
-                _package = package
-            else:
-                _package = entry.get("package", "")
-
-            ret.append(db.add_path(
-                file_path=filepath,
-                package=_package,
-                timeout=timeout,
-                options=options,
-                priority=int(priority),
-                custom=custom,
-                tags=tags,
-                memory=memory,
-                enforce_timeout=enforce_timeout,
-                machine=machine,
-                platform=""
-            ))
-
-        return ret
-
-    @staticmethod
-    def submit(data):
-        """
-        Automatic file submission
-        @param data: a list of dicts containing "name" (file name) and "data" (file data)
-        or a list of strings (urls OR hashes)
-        """
-        if not data:
-            raise Exception("parameter data missing")
-        if not isinstance(data, list):
-            raise Exception("parameter data should be a list")
-        if isinstance(data[0], (unicode, str)):
-            submit_type = "strings"
-        elif isinstance(data[0], dict):
-            submit_type = "files"
-        else:
-            raise Exception("paramter data has an invalid format")
-
-        submit_id = SubmitManager.pre(submit_type=submit_type, files=data)
-        files = SubmitManager.get_files(submit_id=submit_id, astree=True)
-        path = files["path"]
-
-        # fill selected_files in such way that calling the functionworks
-        SubmitManager.pre_submit(
-            submit_id=submit_id,
-            selected_files=""
-        )
 
     @staticmethod
     def get_files(submit_id, password=None, astree=False):
@@ -276,4 +160,87 @@
         return {
             "files": files,
             "path": submit.tmp_path,
-        }+        }
+
+    @staticmethod
+    def submit(submit_id, selected_files, timeout=0, package="", options="",
+               priority=1, custom="", owner="", machine="", platform="",
+               tags=None, memory=False, enforce_timeout=False, **kwargs):
+        """Creates tasks, returns a list of `Task` id's"""
+        ret, db = [], Database()
+        submit = db.view_submit(submit_id)
+
+        for entry in selected_files:
+            for expected in ["filepath", "filename", "type"]:
+                if expected not in entry.keys() or not entry[expected]:
+                    submit.data["errors"].append("")
+                    continue
+
+            if entry["type"] == "url":
+                ret.append(db.add_url(
+                    url=entry["filename"],
+                    package="ie",
+                    timeout=timeout,
+                    options=options,
+                    priority=int(priority),
+                    custom=custom,
+                    tags=tags,
+                    memory=memory,
+                    enforce_timeout=enforce_timeout,
+                    machine=machine,
+                    platform=platform,
+                ))
+
+                continue
+
+            # for each selected file entry, create a new temp. folder
+            path_dest = Folders.create_temp()
+
+            if entry["filepath"][0] == "":
+                path = os.path.join(
+                    submit.tmp_path, os.path.basename(entry["filename"])
+                )
+
+                filename = entry["filename"]
+                filepath = Files.copy(path, path_dest=path_dest)
+            elif len(entry["filepath"]) >= 2:
+                path = os.path.join(submit.tmp_path, os.path.basename(entry["filepath"][0]))
+                path_extracted = os.path.join(
+                    submit.tmp_path,
+                    os.path.basename(entry["filepath"][-1])
+                )
+
+                content = unpack(path).read(entry["filepath"][1:])
+                filename = entry["filepath"][-1]
+
+                # Write extracted file to disk
+                f = open(path_extracted, "wb")
+                f.write(content)
+                f.close()
+
+                filepath = path_extracted
+            else:
+                submit.data["errors"].append("")
+                continue
+
+            # let sflock decide the package if option 'package' is set to 'automatically detect'
+            if package:
+                _package = package
+            else:
+                _package = entry.get("package", "")
+
+            ret.append(db.add_path(
+                file_path=filepath,
+                package=_package,
+                timeout=timeout,
+                options=options,
+                priority=int(priority),
+                custom=custom,
+                tags=tags,
+                memory=memory,
+                enforce_timeout=enforce_timeout,
+                machine=machine,
+                platform=""
+            ))
+
+        return ret